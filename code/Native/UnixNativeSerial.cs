// Copyright © Jason Curl 2012-2017
// Sources at https://github.com/jcurl/SerialPortStream
// Licensed under the Microsoft Public License (Ms-PL)

namespace RJCP.IO.Ports.Native
{
    using System;
    using System.Threading;
    using Unix;

    /// <summary>
    /// Windows implementation for a Native Serial connection.
    /// </summary>
    /// <seealso cref="RJCP.IO.Ports.Native.INativeSerial" />
    internal class UnixNativeSerial : INativeSerial
    {
        private INativeSerialDll m_Dll;
        private IntPtr m_Handle;

        public UnixNativeSerial()
        {
            m_Dll = new SerialUnix();
            m_Handle = m_Dll.serial_init();
            if (m_Handle.Equals(IntPtr.Zero)) {
                throw new PlatformNotSupportedException("Can't initialise platform library");
            }
        }

        private void ThrowException()
        {
            if (m_Dll == null) 
            return;

#if NETSTANDARD15
            throw new Exception(string.Format("Error {0}", m_Dll.errno));
#else   
            Mono.Unix.Native.Errno errno = Mono.Unix.Native.NativeConvert.ToErrno(m_Dll.errno);
            string description = m_Dll.serial_error(m_Handle);

            switch (errno) {
            case Mono.Unix.Native.Errno.EINVAL:
                throw new ArgumentException(description);
            case Mono.Unix.Native.Errno.EACCES:
                throw new UnauthorizedAccessException(description);
            default:
                throw new InvalidOperationException(description);
            }
#endif
        }

        /// <summary>
        /// Gets the version of the implementation in use.
        /// </summary>
        /// <value>
        /// The version of the implementation in use.
        /// </value>
        public string Version
        {
            get { return m_Dll.serial_version(); }
        }

        /// <summary>
        /// Gets or sets the port device path.
        /// </summary>
        /// <value>
        /// The port device path.
        /// </value>
        public string PortName
        {
            get
            {
                string deviceName = m_Dll.serial_getdevicename(m_Handle);
                if (deviceName == null) ThrowException();
                return deviceName;
            }
            set
            {
                if (m_Dll.serial_setdevicename(m_Handle, value) == -1) ThrowException();
            }
        }

        /// <summary>
        /// Gets an array of serial port names for the current computer.
        /// </summary>
        /// <returns>An array of serial port names for the current computer.</returns>
        public string[] GetPortNames()
        {
<<<<<<< HEAD
#if NETSTANDARD15
            throw new NotImplementedException("GetPortNames");
#else
            return System.IO.Ports.SerialPort.GetPortNames();
#endif
=======
            PortDescription[] ports;
            try {
                ports = m_Dll.serial_getports(m_Handle);
            } catch (System.EntryPointNotFoundException) {
                // libnserial is version < 1.1.0
                ports = null;
            }
            if (ports == null) return System.IO.Ports.SerialPort.GetPortNames();

            string[] portNames = new string[ports.Length];
            for (int i = 0; i < ports.Length; i++) {
                portNames[i] = ports[i].Port;
            }
            return portNames;
>>>>>>> d69bb941
        }

        /// <summary>
        /// Gets an array of serial port names and descriptions for the current computer.
        /// </summary>
        /// <remarks>
        /// This method uses the Windows Management Interface to obtain its information. Therefore,
        /// the list may be different to the list obtained using the GetPortNames() method which
        /// uses other techniques.
        /// <para>On Windows 7, this method shows to return normal COM ports, but not those
        /// associated with a modem driver.</para>
        /// </remarks>
        /// <returns>An array of serial ports for the current computer.</returns>
        public PortDescription[] GetPortDescriptions()
        {
            PortDescription[] ports;
            try {
                ports = m_Dll.serial_getports(m_Handle);
            } catch (System.EntryPointNotFoundException) {
                ports = null;
            }
            if (ports == null) return GetRuntimePortDescriptions();

            return ports;
        }

        private PortDescription[] GetRuntimePortDescriptions()
        {
            string[] ports = System.IO.Ports.SerialPort.GetPortNames();
            PortDescription[] portdescs = new PortDescription[ports.Length];

            for (int i = 0; i < ports.Length; i++) {
                portdescs[i] = new PortDescription(ports[i], "");
            }
            return portdescs;
        }

        /// <summary>
        /// Gets or sets the baud rate.
        /// </summary>
        /// <value>
        /// The baud rate.
        /// </value>
        public int BaudRate
        {
            get
            {
                int baud;
                if (m_Dll.serial_getbaud(m_Handle, out baud) == -1) ThrowException();
                return baud;
            }
            set
            {
                if (m_Dll.serial_setbaud(m_Handle, value) == -1) ThrowException();
            }
        }

        /// <summary>
        /// Gets or sets the data bits.
        /// </summary>
        /// <value>
        /// The data bits.
        /// </value>
        public int DataBits
        {
            get
            {
                int databits;
                if (m_Dll.serial_getdatabits(m_Handle, out databits) == -1) ThrowException();
                return databits;
            }
            set
            {
                if (m_Dll.serial_setdatabits(m_Handle, value) == -1) ThrowException();
            }
        }

        /// <summary>
        /// Gets or sets the parity.
        /// </summary>
        /// <value>
        /// The parity.
        /// </value>
        public Parity Parity
        {
            get
            {
                Parity parity;
                if (m_Dll.serial_getparity(m_Handle, out parity) == -1) ThrowException();
                return parity;
            }
            set
            {
                if (m_Dll.serial_setparity(m_Handle, value) == -1) ThrowException();
            }
        }

        /// <summary>
        /// Gets or sets the stop bits.
        /// </summary>
        /// <value>
        /// The stop bits.
        /// </value>
        public StopBits StopBits
        {
            get
            {
                StopBits stopbits;
                if (m_Dll.serial_getstopbits(m_Handle, out stopbits) == -1) ThrowException();
                return stopbits;
            }
            set
            {
                if (m_Dll.serial_setstopbits(m_Handle, value) == -1) ThrowException();
            }
        }

        /// <summary>
        /// Gets or sets a value if null bytes should be discarded or not.
        /// </summary>
        /// <value>
        ///   <c>true</c> if null bytes should be discarded; otherwise, <c>false</c>.
        /// </value>
        public bool DiscardNull
        {
            get
            {
                bool discardNull;
                if (m_Dll.serial_getdiscardnull(m_Handle, out discardNull) == -1) ThrowException();
                return discardNull;
            }
            set
            {
                if (m_Dll.serial_setdiscardnull(m_Handle, value) == -1) ThrowException();
            }
        }

        /// <summary>
        /// Gets or sets the parity replace byte.
        /// </summary>
        /// <value>
        /// The byte to use on parity errors.
        /// </value>
        public byte ParityReplace
        {
            get
            {
                int parityReplace;
                if (m_Dll.serial_getparityreplace(m_Handle, out parityReplace) == -1) ThrowException();
                return (byte)parityReplace;
            }
            set
            {
                if (m_Dll.serial_setparityreplace(m_Handle, value) == -1) ThrowException();
            }
        }

        /// <summary>
        /// Gets or sets a value indicating whether transmission should still
        /// be sent when the input buffer is full and if the XOff character has been sent.
        /// </summary>
        /// <value>
        ///   <c>true</c> if transmission should continue after the input buffer
        ///   is within <see cref="XOffLimit"/> bytes of being full and the driver has sent the
        ///   XOff character; otherwise, <c>false</c> that transmission should stop
        ///   and only continue when the input buffer is within <see cref="XOnLimit"/> bytes of
        ///   being empty and the driver has sent the XOn character.
        /// </value>
        public bool TxContinueOnXOff
        {
            get
            {
                bool txContinueOnXOff;
                if (m_Dll.serial_gettxcontinueonxoff(m_Handle, out txContinueOnXOff) == -1) ThrowException();
                return txContinueOnXOff;
            }
            set
            {
                if (m_Dll.serial_settxcontinueonxoff(m_Handle, value) == -1) ThrowException();
            }
        }

        /// <summary>
        /// Gets or sets the XOff limit input when the XOff character should be sent.
        /// </summary>
        /// <value>
        /// The XOff buffer limit.
        /// </value>
        public int XOffLimit
        {
            get
            {
                int xoffLimit;
                if (m_Dll.serial_getxofflimit(m_Handle, out xoffLimit) == -1) ThrowException();
                return xoffLimit;
            }
            set
            {
                if (m_Dll.serial_setxofflimit(m_Handle, value) == -1) ThrowException();
            }
        }

        /// <summary>
        /// Gets or sets the XOn limit when the input buffer is below when the XOn character should be sent.
        /// </summary>
        /// <value>
        /// The XOn buffer limit.
        /// </value>
        public int XOnLimit
        {
            get
            {
                int xonLimit;
                if (m_Dll.serial_getxonlimit(m_Handle, out xonLimit) == -1) ThrowException();
                return xonLimit;
            }
            set
            {
                if (m_Dll.serial_setxonlimit(m_Handle, value) == -1) ThrowException();
            }
        }

        /// <summary>
        /// Gets or sets the break state of the serial port.
        /// </summary>
        /// <value>
        ///   <c>true</c> if in the break state; otherwise, <c>false</c>.
        /// </value>
        public bool BreakState
        {
            get
            {
                bool breakState;
                if (m_Dll.serial_getbreak(m_Handle, out breakState) == -1) ThrowException();
                return breakState;
            }
            set
            {
                if (m_Dll.serial_setbreak(m_Handle, value) == -1) ThrowException();
            }
        }

        /// <summary>
        /// Gets or sets the driver input queue size.
        /// </summary>
        /// <value>
        /// The driver input queue size.
        /// </value>
        /// <remarks>
        /// This method is typically available with Windows API only.
        /// </remarks>
        public int DriverInQueue
        {
            get { return -1; }
            set { }
        }

        /// <summary>
        /// Gets or sets the driver output queue size.
        /// </summary>
        /// <value>
        /// The driver output queue size.
        /// </value>
        /// <remarks>
        /// This method is typically available with Windows API only.
        /// </remarks>
        public int DriverOutQueue
        {
            get { return -1; }
            set { }
        }

        /// <summary>
        /// Gets the number of bytes in the input queue of the driver not yet read (not any managed buffers).
        /// </summary>
        /// <value>
        /// The number of bytes in the driver queue for reading. If this value is not supported, zero is returned.
        /// </value>
        public int BytesToRead { get { return 0; } }

        /// <summary>
        /// Gets the number of bytes in the output buffer of the driver still to write (not any managed buffers).
        /// </summary>
        /// <value>
        /// The number of bytes in the driver queue for writing. If this value is not supported, zero is returned.
        /// </value>
        public int BytesToWrite { get { return 0; } }

        /// <summary>
        /// Gets the state of the Carrier Detect pin on the serial port.
        /// </summary>
        /// <value>
        ///   <c>true</c> if carrier detect pin is active; otherwise, <c>false</c>.
        /// </value>
        public bool CDHolding
        {
            get
            {
                bool cdHolding;
                if (m_Dll.serial_getdcd(m_Handle, out cdHolding) == -1) ThrowException();
                return cdHolding;
            }
        }

        /// <summary>
        /// Gets the state of the Clear To Send pin on the serial port.
        /// </summary>
        /// <value>
        ///   <c>true</c> if the clear to send pin is active; otherwise, <c>false</c>.
        /// </value>
        public bool CtsHolding
        {
            get
            {
                bool ctsHolding;
                if (m_Dll.serial_getcts(m_Handle, out ctsHolding) == -1) ThrowException();
                return ctsHolding;
            }
        }

        /// <summary>
        /// Gets the state of the Data Set Ready pin on the serial port.
        /// </summary>
        /// <value>
        ///   <c>true</c> if data set ready pin is active; otherwise, <c>false</c>.
        /// </value>
        public bool DsrHolding
        {
            get
            {
                bool dsrHolding;
                if (m_Dll.serial_getdsr(m_Handle, out dsrHolding) == -1) ThrowException();
                return dsrHolding;
            }
        }

        /// <summary>
        /// Gets the state of the Ring Indicator pin on the serial port.
        /// </summary>
        /// <value>
        ///   <c>true</c> if ring indicator state is active; otherwise, <c>false</c>.
        /// </value>
        public bool RingHolding
        {
            get
            {
                bool ringHolding;
                if (m_Dll.serial_getri(m_Handle, out ringHolding) == -1) ThrowException();
                return ringHolding;
            }
        }

        /// <summary>
        /// Gets or sets the Data Terminal Ready pin of the serial port.
        /// </summary>
        /// <value>
        ///   <c>true</c> if data terminal pin is active; otherwise, <c>false</c>.
        /// </value>
        /// <remarks>
        /// This pin only has an effect if handshaking for DTR/DTS is disabled.
        /// </remarks>
        public bool DtrEnable
        {
            get
            {
                bool dtrEnable;
                if (m_Dll.serial_getdtr(m_Handle, out dtrEnable) == -1) ThrowException();
                return dtrEnable;
            }
            set
            {
                if (m_Dll.serial_setdtr(m_Handle, value) == -1) ThrowException();
            }
        }

        /// <summary>
        /// Gets or sets the Request To Send pin of the serial port.
        /// </summary>
        /// <value>
        ///   <c>true</c> if [RTS enable]; otherwise, <c>false</c>.
        /// </value>
        /// <remarks>
        /// This pin only has an effect if the handshaking for RTS/CTS is disabled.
        /// </remarks>
        public bool RtsEnable
        {
            get
            {
                bool rtsEnable;
                if (m_Dll.serial_getrts(m_Handle, out rtsEnable) == -1) ThrowException();
                return rtsEnable;
            }
            set
            {
                if (m_Dll.serial_setrts(m_Handle, value) == -1) ThrowException();
            }
        }

        /// <summary>
        /// Gets or sets the handshake to use on the serial port.
        /// </summary>
        /// <value>
        /// The handshake mode to use on the serial port.
        /// </value>
        public Handshake Handshake
        {
            get
            {
                Handshake handshake;
                if (m_Dll.serial_gethandshake(m_Handle, out handshake) == -1) ThrowException();
                return handshake;
            }
            set
            {
                if (m_Dll.serial_sethandshake(m_Handle, value) == -1) ThrowException();
            }
        }

        /// <summary>
        /// Gets a value indicating whether the serial port has been opened.
        /// </summary>
        /// <value>
        ///   <c>true</c> if this instance is open; otherwise, <c>false</c>.
        /// </value>
        /// <remarks>
        /// This property only indicates if the port has been opened and that the
        /// internal handle is valid.
        /// </remarks>
        public bool IsOpen
        {
            get
            {
                bool isOpen;
                if (m_Dll.serial_isopen(m_Handle, out isOpen) == -1) ThrowException();
                return isOpen;
            }
        }

        /// <summary>
        /// Discards the input queue buffer of the driver.
        /// </summary>
        public void DiscardInBuffer()
        {
            throw new NotImplementedException();
        }

        /// <summary>
        /// Discards the output queue buffer of the driver.
        /// </summary>
        public void DiscardOutBuffer()
        {
            throw new NotImplementedException();
        }

        /// <summary>
        /// Gets the port settings and updates the properties of the object.
        /// </summary>
        public void GetPortSettings()
        {
            if (m_Dll.serial_getproperties(m_Handle) == -1) ThrowException();
        }

        /// <summary>
        /// Writes the settings of the serial port as set in this object.
        /// </summary>
        public void SetPortSettings()
        {
            if (m_Dll.serial_setproperties(m_Handle) == -1) ThrowException();
        }

        /// <summary>
        /// Opens the serial port specified by <see cref="PortName"/>.
        /// </summary>
        /// <remarks>
        /// Opening the serial port does not set any settings (such as baud rate, etc.)
        /// </remarks>
        public void Open()
        {
            if (m_Dll.serial_open(m_Handle) == -1) ThrowException();
        }

        /// <summary>
        /// Closes the serial port.
        /// </summary>
        /// <remarks>
        /// Closing the serial port invalidates actions that can be done to the serial port,
        /// but it does not prevent the serial port from being reopened
        /// </remarks>
        public void Close()
        {
            if (IsOpen) Stop();
            if (m_Dll.serial_close(m_Handle) == -1) ThrowException();
        }

        /// <summary>
        /// Creates the serial buffer suitable for monitoring.
        /// </summary>
        /// <param name="readBuffer">The read buffer size to allocate.</param>
        /// <param name="writeBuffer">The write buffer size to allocate.</param>
        /// <returns>A serial buffer object that can be given to <see cref="StartMonitor"/></returns>
        public SerialBuffer CreateSerialBuffer(int readBuffer, int writeBuffer)
        {
            return new SerialBuffer(readBuffer, writeBuffer, false);
        }

        private SerialBuffer m_Buffer;
        private Thread m_MonitorThread;
        private Thread m_PinThread;
        private string m_Name;
        private volatile bool m_IsRunning;
        private volatile bool m_MonitorPins;
        private ManualResetEvent m_StopRunning = new ManualResetEvent(false);

        /// <summary>
        /// Start the monitor thread, that will watch over the serial port.
        /// </summary>
        /// <param name="buffer">The buffer structure that should be used to read data into
        /// and write data from.</param>
        /// <param name="name">The name of the thread to use.</param>
        public void StartMonitor(SerialBuffer buffer, string name)
        {
            if (m_IsDisposed) throw new ObjectDisposedException("WinNativeSerial");
            if (buffer == null) throw new ArgumentNullException("buffer");
            if (!IsOpen) throw new InvalidOperationException("Serial Port not open");

            m_Buffer = buffer;
            m_Name = name;
            m_StopRunning.Reset();

            try {
                m_IsRunning = true;
                m_MonitorThread = new Thread(new ThreadStart(ReadWriteThread));
                m_MonitorThread.Name = "UnixNativeSerial::Monitor_" + m_Name;
                m_MonitorThread.IsBackground = true;
                m_MonitorThread.Start();
            } catch {
                m_IsRunning = false;
                throw;
            }

            try {
                m_MonitorPins = true;
                m_PinThread = new Thread(new ThreadStart(PinChangeThread));
                m_PinThread.Name = "UnixNativeSerial::Pin_" + m_Name;
                m_PinThread.IsBackground = true;
                m_PinThread.Start();
            } catch {
                m_MonitorPins = false;
                throw;
            }
        }

        private void Stop()
        {
            SerialTrace.TraceSer.TraceEvent(System.Diagnostics.TraceEventType.Verbose, 0, "{0}: ReadWriteThread: Stopping Thread", m_Name);
            m_StopRunning.Set();
            InterruptReadWriteLoop();

            if (m_MonitorPins && m_PinThread != null) {
                int killcounter = 0;

                SerialTrace.TraceSer.TraceEvent(System.Diagnostics.TraceEventType.Verbose, 0, "{0}: PinChangeThread: Stopping Thread", m_Name);
                m_Dll.serial_abortwaitformodemevent(m_Handle);
                SerialTrace.TraceSer.TraceEvent(System.Diagnostics.TraceEventType.Verbose, 0, "{0}: PinChangeThread: Waiting for Thread", m_Name);
                while (killcounter < 3 && !m_PinThread.Join(100)) {
                    SerialTrace.TraceSer.TraceEvent(System.Diagnostics.TraceEventType.Verbose, 0, "{0}: PinChangeThread: Waiting for Thread, counter={1}", m_Name, killcounter);
                    killcounter++;
                }
                SerialTrace.TraceSer.TraceEvent(System.Diagnostics.TraceEventType.Verbose, 0, "{0}: PinChangeThread: Thread Stopped", m_Name);
                m_PinThread = null;
                m_MonitorPins = false;
            }

            if (m_MonitorThread != null) {
                SerialTrace.TraceSer.TraceEvent(System.Diagnostics.TraceEventType.Verbose, 0, "{0}: ReadWriteThread: Waiting for Thread", m_Name);
                m_MonitorThread.Join();
                SerialTrace.TraceSer.TraceEvent(System.Diagnostics.TraceEventType.Verbose, 0, "{0}: ReadWriteThread: Thread Stopped", m_Name);
                m_MonitorThread = null;
            }
        }

        private unsafe void ReadWriteThread()
        {
            WaitHandle[] handles = new WaitHandle[] {
                m_StopRunning,
                m_Buffer.Serial.ReadBufferNotFull,
                m_Buffer.Serial.WriteBufferNotEmpty
            };
            m_Buffer.WriteEvent += SerialBufferWriteEvent;

            while (m_IsRunning) {
                SerialReadWriteEvent rwevent = SerialReadWriteEvent.NoEvent;

                int handle = WaitHandle.WaitAny(handles, -1);
                switch (handle) {
                case 0: // StopRunning - Should abort
                    m_IsRunning = false;
                    continue;
                }

                // These are not in the switch statement to ensure that we can actually
                // read/write simultaneously.
                if (m_Buffer.Serial.ReadBufferNotFull.WaitOne(0)) {
                    rwevent |= SerialReadWriteEvent.ReadEvent;
                }
                if (m_Buffer.Serial.WriteBufferNotEmpty.WaitOne(0)) {
                    rwevent |= SerialReadWriteEvent.WriteEvent;
                }

                SerialReadWriteEvent result = m_Dll.serial_waitforevent(m_Handle, rwevent, 500);
                if (result == SerialReadWriteEvent.Error) {
                    SerialTrace.TraceSer.TraceEvent(System.Diagnostics.TraceEventType.Error, 0,
                        "{0}: ReadWriteThread: Error waiting for event; errno={1}; description={2}",
                        m_Name, m_Dll.errno, m_Dll.serial_error(m_Handle));
                    m_IsRunning = false;
                    continue;
                } else {
                    SerialTrace.TraceSer.TraceEvent(System.Diagnostics.TraceEventType.Verbose, 0,
                        "{0}: ReadWriteThread: serial_waitforevent({1}, {2}) == {3}",
                        m_Name, m_Handle, rwevent, result);
                }

                if (result.HasFlag(SerialReadWriteEvent.ReadEvent)) {
                    int rresult;
                    fixed (byte* b = m_Buffer.Serial.ReadBuffer.Array) {
                        byte* bo = b + m_Buffer.Serial.ReadBuffer.End;
                        int length = m_Buffer.Serial.ReadBuffer.WriteLength;
                        rresult = m_Dll.serial_read(m_Handle, (IntPtr)bo, length);
                        if (rresult == -1) {
                            SerialTrace.TraceSer.TraceEvent(System.Diagnostics.TraceEventType.Error, 0,
                                "{0}: ReadWriteThread: Error reading data; errno={1}; description={2}",
                                m_Name, m_Dll.errno, m_Dll.serial_error(m_Handle));
                            m_IsRunning = false;
                            continue;
                        } else {
                            SerialTrace.TraceSer.TraceEvent(System.Diagnostics.TraceEventType.Verbose, 0,
                                "{0}: ReadWriteThread: serial_read({1}, {2}, {3}) == {4}",
                                m_Name, m_Handle, (IntPtr)bo, length, rresult);
                            m_Buffer.Serial.ReadBufferProduce(rresult);
                        }
                    }
                    if (rresult > 0) OnDataReceived(this, new SerialDataReceivedEventArgs(SerialData.Chars));
                }

                if (result.HasFlag(SerialReadWriteEvent.WriteEvent)) {
                    int wresult;
                    fixed (byte * b = m_Buffer.Serial.WriteBuffer.Array) {
                        byte* bo = b + m_Buffer.Serial.WriteBuffer.Start;
                        int length = m_Buffer.Serial.WriteBuffer.ReadLength;
                        wresult = m_Dll.serial_write(m_Handle, (IntPtr)bo, length);
                        if (wresult == -1) {
                            SerialTrace.TraceSer.TraceEvent(System.Diagnostics.TraceEventType.Error, 0,
                                "{0}: ReadWriteThread: Error writing data; errno={1}; description={2}",
                                m_Name, m_Dll.errno, m_Dll.serial_error(m_Handle));
                            m_IsRunning = false;
                            continue;
                        } else {
                            SerialTrace.TraceSer.TraceEvent(System.Diagnostics.TraceEventType.Verbose, 0,
                                "{0}: ReadWriteThread: serial_write({1}, {2}, {3}) == {4}",
                                m_Name, m_Handle, (IntPtr)bo, length, wresult);
                            m_Buffer.Serial.WriteBufferConsume(wresult);
                            m_Buffer.Serial.TxEmptyEvent();
                        }
                    }
                }
            }
            m_Buffer.WriteEvent -= SerialBufferWriteEvent;

            // Clear the write buffer. Anything that's still in the driver serial buffer will continue to write. The I/O was cancelled
            // so no need to purge the actual driver itself.
            m_Buffer.Serial.Purge();

            // We must notify the stream that any blocking waits should abort.
            m_Buffer.Serial.DeviceDead();
        }

        private void SerialBufferWriteEvent(object sender, EventArgs e)
        {
            InterruptReadWriteLoop();
        }

        private void InterruptReadWriteLoop()
        {
            if (m_IsRunning && !m_Handle.Equals(IntPtr.Zero)) {
                int result = m_Dll.serial_abortwaitforevent(m_Handle);
                if (result == -1) {
                    SerialTrace.TraceSer.TraceEvent(System.Diagnostics.TraceEventType.Error, 0,
                        "{0}: ReadWriteThread: Error aborting event; errno={1}; description={2}",
                        m_Name, m_Dll.errno, m_Dll.serial_error(m_Handle));
                } else {
                    SerialTrace.TraceSer.TraceEvent(System.Diagnostics.TraceEventType.Verbose, 0,
                        "{0}: ReadWriteThread: serial_abortwaitforevent({1}) = {2}",
                        m_Name, m_Handle, result);
                }
            }
        }

        private const WaitForModemEvent c_ModemEvents =
            WaitForModemEvent.RingIndicator |
            WaitForModemEvent.ClearToSend |
            WaitForModemEvent.DataCarrierDetect |
            WaitForModemEvent.DataSetReady;

        private void PinChangeThread()
        {
            while (m_MonitorPins) {
                if (m_StopRunning.WaitOne(0)) {
                    m_MonitorPins = false;
                    continue;
                }

                SerialTrace.TraceSer.TraceEvent(System.Diagnostics.TraceEventType.Verbose, 0,
                    "{0}: PinChangeThread: Waiting", m_Name);
                WaitForModemEvent mevent = m_Dll.serial_waitformodemevent(m_Handle, c_ModemEvents);
                if (mevent == WaitForModemEvent.Error) {
                    SerialTrace.TraceSer.TraceEvent(System.Diagnostics.TraceEventType.Error, 0,
                        "{0}: PinChangeThread: Error aborting event; errno={1}; description={2}",
                        m_Name, m_Dll.errno, m_Dll.serial_error(m_Handle));
                    m_MonitorPins = false;
                    return;
                }

                if (mevent != WaitForModemEvent.None) {
                    SerialPinChange pins = SerialPinChange.NoChange;
                    if (mevent.HasFlag(WaitForModemEvent.ClearToSend)) pins |= SerialPinChange.CtsChanged;
                    if (mevent.HasFlag(WaitForModemEvent.DataCarrierDetect)) pins |= SerialPinChange.CDChanged;
                    if (mevent.HasFlag(WaitForModemEvent.DataSetReady)) pins |= SerialPinChange.DsrChanged;
                    if (mevent.HasFlag(WaitForModemEvent.RingIndicator)) pins |= SerialPinChange.Ring;
                    // TODO: Break not implemented

                    SerialTrace.TraceSer.TraceEvent(System.Diagnostics.TraceEventType.Verbose, 0,
                        "{0}: PinChangeThread: Event Received: {1}", m_Name, mevent);
                    OnPinChanged(this, new SerialPinChangedEventArgs(pins));
                }
            }
        }

        /// <summary>
        /// Gets a value indicating whether the thread for monitoring the serial port is running.
        /// </summary>
        /// <value>
        /// <c>true</c> if this instance is running; otherwise, <c>false</c>.
        /// </value>
        /// <remarks>
        /// This property differs slightly from <see cref="IsOpen"/>, as this returns status if
        /// the monitoring thread for reading/writing data is actually running. If the thread is
        /// not running for whatever reason, we can expect no data updates in the buffer provided
        /// to <see cref="StartMonitor(SerialBuffer, string)"/>.
        /// </remarks>
        public bool IsRunning { get { return m_IsRunning; } }

        /// <summary>
        /// Occurs when data is received, or the EOF character is detected by the driver.
        /// </summary>
        public event EventHandler<SerialDataReceivedEventArgs> DataReceived;

        protected virtual void OnDataReceived(object sender, SerialDataReceivedEventArgs args)
        {
            EventHandler<SerialDataReceivedEventArgs> handler = DataReceived;
            if (handler != null) {
                handler(sender, args);
            }
        }

        /// <summary>
        /// Occurs when an error condition is detected.
        /// </summary>
        public event EventHandler<SerialErrorReceivedEventArgs> ErrorReceived;

        protected virtual void OnCommError(object sender, SerialErrorReceivedEventArgs args)
        {
            EventHandler<SerialErrorReceivedEventArgs> handler = ErrorReceived;
            if (handler != null) {
                handler(sender, args);
            }
        }

        /// <summary>
        /// Occurs when modem pin changes are detected.
        /// </summary>
        public event EventHandler<SerialPinChangedEventArgs> PinChanged;

        protected virtual void OnPinChanged(object sender, SerialPinChangedEventArgs args)
        {
            EventHandler<SerialPinChangedEventArgs> handler = PinChanged;
            if (handler != null) {
                handler(sender, args);
            }
        }

        #region IDisposable Support
        private bool m_IsDisposed;

        /// <summary>
        /// Performs application-defined tasks associated with freeing, releasing, or resetting unmanaged resources.
        /// </summary>
        public void Dispose()
        {
            Dispose(true);
        }

        /// <summary>
        /// Releases unmanaged and - optionally - managed resources.
        /// </summary>
        /// <param name="disposing"><c>true</c> to release both managed and unmanaged resources;
        /// <c>false</c> to release only unmanaged resources.</param>
        protected virtual void Dispose(bool disposing)
        {
            if (!m_IsDisposed) {
                if (disposing) {
                    if (IsOpen) Close();
                }

                if (!m_Handle.Equals(IntPtr.Zero)) {
                    m_Dll.serial_terminate(m_Handle);
                    m_Handle = IntPtr.Zero;
                    m_Dll = null;
                }
                m_StopRunning.Dispose();
                m_StopRunning = null;
                m_IsDisposed = true;
            }
        }
        #endregion
    }
}<|MERGE_RESOLUTION|>--- conflicted
+++ resolved
@@ -85,13 +85,9 @@
         /// <returns>An array of serial port names for the current computer.</returns>
         public string[] GetPortNames()
         {
-<<<<<<< HEAD
 #if NETSTANDARD15
             throw new NotImplementedException("GetPortNames");
 #else
-            return System.IO.Ports.SerialPort.GetPortNames();
-#endif
-=======
             PortDescription[] ports;
             try {
                 ports = m_Dll.serial_getports(m_Handle);
@@ -106,7 +102,7 @@
                 portNames[i] = ports[i].Port;
             }
             return portNames;
->>>>>>> d69bb941
+#endif
         }
 
         /// <summary>
